package hudson.plugins.android_emulator;

import hudson.Util;

import java.io.Serializable;

public interface Constants {

    /** The locale to which Android emulators default if not otherwise specified. */
    static final String DEFAULT_LOCALE = "en_US";

    /** Locales supported: http://developer.android.com/sdk/android-3.0.html#locs */
    static final String[] EMULATOR_LOCALES = {
        "ar_EG", "ar_IL", "bg_BG", "ca_ES", "cs_CZ", "da_DK", "de_AT", "de_CH",
        "de_DE", "de_LI", "el_GR", "en_AU", "en_CA", "en_GB", "en_IE", "en_IN",
        "en_NZ", "en_SG", "en_US", "en_ZA", "es_ES", "es_US", "fi_FI", "fr_BE",
        "fr_CA", "fr_CH", "fr_FR", "he_IL", "hi_IN", "hr_HR", "hu_HU", "id_ID",
        "it_CH", "it_IT", "ja_JP", "ko_KR", "lt_LT", "lv_LV", "nb_NO", "nl_BE",
        "nl_NL", "pl_PL", "pt_BR", "pt_PT", "ro_RO", "ru_RU", "sk_SK", "sl_SI",
        "sr_RS", "sv_SE", "th_TH", "tl_PH", "tr_TR", "uk_UA", "vi_VN", "zh_CN",
        "zh_TW"
    };

    /** Commonly-used hardware properties that can be emulated. */
    static final String[] HARDWARE_PROPERTIES = {
        "hw.accelerometer", "hw.battery", "hw.camera", "hw.dPad", "hw.gps",
        "hw.gsmModem", "hw.keyboard", "hw.ramSize", "hw.sdCard",
        "hw.touchScreen", "hw.trackBall", "vm.heapSize"
    };

    /** Name of the snapshot image we will use. */
    static final String SNAPSHOT_NAME = "jenkins";

    // From hudson.Util.VARIABLE
    static final String REGEX_VARIABLE = "\\$([A-Za-z0-9_]+|\\{[A-Za-z0-9_]+\\}|\\$)";
    static final String REGEX_AVD_NAME = "[a-zA-Z0-9._-]+";
    static final String REGEX_LOCALE = "[a-z]{2}_[A-Z]{2}";
    static final String REGEX_SCREEN_DENSITY = "[0-9]{2,4}|(?i)(x?h|[lm])dpi";
    static final String REGEX_SCREEN_RESOLUTION = "[0-9]{3,4}x[0-9]{3,4}";
    static final String REGEX_SCREEN_RESOLUTION_ALIAS = "(([HQ]|F?WQ?)V|WX)GA";
    static final String REGEX_SCREEN_RESOLUTION_FULL = REGEX_SCREEN_RESOLUTION_ALIAS +"|"+ REGEX_SCREEN_RESOLUTION;
    static final String REGEX_SD_CARD_SIZE = "(?i)([0-9]{1,12}) ?([KM])[B]?";
    static final String REGEX_SNAPSHOT = "[0-9]+ +"+ SNAPSHOT_NAME +" +[0-9]+M ";

}

enum SnapshotState {
    NONE,
    INITIALISE,
    BOOT
}

<<<<<<< HEAD
class AndroidSdk implements Serializable {

    private static final long serialVersionUID = 1L;

    /** First version in which "adb connect" supported emulators. */
    private static final int SDK_TOOLS_EMU_CONNECT = 7;

    /** First version in which snapshots were supported. */
    private static final int SDK_TOOLS_SNAPSHOTS = 9;

    private final String sdkHome;
    private boolean usesPlatformTools;
    private int sdkToolsVersion;

    AndroidSdk(String home) {
        this.sdkHome = home;
    }

    boolean hasKnownRoot() {
        return this.sdkHome != null;
    }

    String getSdkRoot() {
        return this.sdkHome;
    }

    boolean usesPlatformTools() {
        return this.usesPlatformTools;
    }

    void setUsesPlatformTools(boolean usesPlatformTools) {
        this.usesPlatformTools = usesPlatformTools;
    }

    void setSdkToolsVersion(int version) {
        this.sdkToolsVersion = version;
    }

    boolean supportsEmuConnect() {
        return sdkToolsVersion >= SDK_TOOLS_EMU_CONNECT;
    }

    boolean supportsSnapshots() {
        return sdkToolsVersion >= SDK_TOOLS_SNAPSHOTS;
    }

    @Override
    public String toString() {
        return String.format("AndroidSdk[root=%s, tools=%d, platform-tools=%b]",
                sdkHome, sdkToolsVersion, usesPlatformTools);
    }

}

=======
>>>>>>> 488813aa
class AndroidPlatform implements Serializable {

    private static final long serialVersionUID = 1L;

    static final AndroidPlatform SDK_1_1 = new AndroidPlatform("1.1", 2);
    static final AndroidPlatform SDK_1_5 = new AndroidPlatform("1.5", 3);
    static final AndroidPlatform SDK_1_6 = new AndroidPlatform("1.6", 4);
    static final AndroidPlatform SDK_2_0 = new AndroidPlatform("2.0", 5);
    static final AndroidPlatform SDK_2_0_1 = new AndroidPlatform("2.0.1", 6);
    static final AndroidPlatform SDK_2_1 = new AndroidPlatform("2.1", 7);
    static final AndroidPlatform SDK_2_2 = new AndroidPlatform("2.2", 8);
    static final AndroidPlatform SDK_2_3 = new AndroidPlatform("2.3", 9);
    static final AndroidPlatform SDK_2_3_3 = new AndroidPlatform("2.3.3", 10);
    static final AndroidPlatform SDK_3_0 = new AndroidPlatform("3.0", 11);
    static final AndroidPlatform SDK_3_1 = new AndroidPlatform("3.1", 12);
    static final AndroidPlatform SDK_3_2 = new AndroidPlatform("3.2", 13);
    static final AndroidPlatform[] PRESETS = new AndroidPlatform[] { SDK_1_5, SDK_1_6, SDK_2_1,
                                                                     SDK_2_2, SDK_2_3, SDK_2_3_3,
                                                                     SDK_3_0, SDK_3_1, SDK_3_2 };

    private final String name;
    private final int level;

    private AndroidPlatform(String name, int level) {
        this.name = name;
        this.level = level;
    }

    private AndroidPlatform(String name) {
        this(name, -1);
    }

    public static AndroidPlatform valueOf(String version) {
        if (Util.fixEmptyAndTrim(version) == null) {
            return null;
        }

        for (AndroidPlatform preset : PRESETS) {
            if (version.equals(preset.name) || version.equals(preset.level +"")) {
                return preset;
            }
        }

        return new AndroidPlatform(version);
    }

    public boolean isCustomPlatform() {
        return level == -1;
    }

    public String getTargetName() {
        if (isCustomPlatform()) {
            return name;
        }

        return "android-"+ level;
    }

    public String getOldTargetName() {
        return "android-"+ name;
    }

    public int getSdkLevel() {
        return level;
    }

    @Override
    public String toString() {
        return name;
    };

}

class ScreenDensity implements Serializable {

    private static final long serialVersionUID = 1L;

    static final ScreenDensity LOW = new ScreenDensity(120, "ldpi");
    static final ScreenDensity MEDIUM = new ScreenDensity(160, "mdpi");
    static final ScreenDensity HIGH = new ScreenDensity(240, "hdpi");
    static final ScreenDensity EXTRA_HIGH = new ScreenDensity(320, "xhdpi");
    static final ScreenDensity TV_720P = new ScreenDensity(213, "tvdpi");
    static final ScreenDensity[] PRESETS = new ScreenDensity[] { LOW, MEDIUM, HIGH, EXTRA_HIGH,
                                                                 TV_720P };

    private final int dpi;
    private final String alias;

    private ScreenDensity(int dpi, String alias) {
        this.dpi = dpi;
        this.alias = alias;
    }

    private ScreenDensity(String density) {
        this(Integer.parseInt(density), null);
    }

    public static ScreenDensity valueOf(String density) {
        if (Util.fixEmptyAndTrim(density) == null) {
            return null;
        } else {
            density = density.toLowerCase();
        }

        for (ScreenDensity preset : PRESETS) {
            if (density.equals(preset.alias) || density.equals(preset.toString())) {
                return preset;
            }
        }

        // Return custom value, if things look valid
        try {
            Integer.parseInt(density);
        } catch (NumberFormatException ex) {
            return null;
        }
        return new ScreenDensity(density);
    }

    public boolean isCustomDensity() {
        return alias == null;
    }

    public int getDpi() {
        return dpi;
    }

    @Override
    public String toString() {
        return Integer.toString(dpi);
    };

}

class ScreenResolution implements Serializable {

    private static final long serialVersionUID = 1L;

    static final ScreenResolution QVGA = new ScreenResolution(240, 320, "QVGA", "QVGA",
            ScreenDensity.LOW);
    static final ScreenResolution WQVGA = new ScreenResolution(240, 400, "WQVGA", "WQVGA400",
            ScreenDensity.LOW);
    static final ScreenResolution FWQVGA = new ScreenResolution(240, 432, "FWQVGA", "WQVGA432",
            ScreenDensity.LOW);
    static final ScreenResolution HVGA = new ScreenResolution(320, 480, "HVGA", "HVGA",
            ScreenDensity.MEDIUM);
    static final ScreenResolution WVGA = new ScreenResolution(480, 800, "WVGA", "WVGA800",
            ScreenDensity.MEDIUM, ScreenDensity.HIGH);
    static final ScreenResolution FWVGA = new ScreenResolution(480, 854, "FWVGA", "WVGA854",
            ScreenDensity.MEDIUM, ScreenDensity.HIGH);
    static final ScreenResolution WXGA = new ScreenResolution(1280, 800, "WXGA", "WXGA",
            ScreenDensity.MEDIUM);
    static final ScreenResolution[] PRESETS = new ScreenResolution[] { QVGA, WQVGA, FWQVGA,
                                                                       HVGA, WVGA, FWVGA, WXGA };

    private final int width;
    private final int height;
    private final String alias;
    private final String skinName;
    private final ScreenDensity[] densities;

    private ScreenResolution(int width, int height, String alias, String skinName,
            ScreenDensity... applicableDensities) {
        this.width = width;
        this.height = height;
        this.alias = alias;
        this.skinName = skinName;
        this.densities = applicableDensities;
    }

    private ScreenResolution(int width, int height) {
        this(width, height, null, null, (ScreenDensity[]) null);
    }

    public static ScreenResolution valueOf(String resolution) {
        if (Util.fixEmptyAndTrim(resolution) == null) {
            return null;
        }

        // Try matching against aliases
        for (ScreenResolution preset : PRESETS) {
            if (resolution.equalsIgnoreCase(preset.alias)) {
                return preset;
            }
        }

        // Check for pixel values
        resolution = resolution.toLowerCase();
        if (!resolution.matches(Constants.REGEX_SCREEN_RESOLUTION)) {
            return null;
        }

        // Try matching against pixel values
        int index = resolution.indexOf('x');
        int width = 0;
        int height = 0;
        try {
            width = Integer.parseInt(resolution.substring(0, index));
            height = Integer.parseInt(resolution.substring(index+1));
        } catch (NumberFormatException ex) {
            return null;
        }
        for (ScreenResolution preset : PRESETS) {
            if (width == preset.width && height == preset.height) {
                return preset;
            }
        }

        // Return custom value
        return new ScreenResolution(width, height);
    }

    public boolean isCustomResolution() {
        return alias == null;
    }

    public String getSkinName() {
        if (isCustomResolution()) {
            return getDimensionString();
        }

        return skinName;
    }

    public ScreenDensity[] getApplicableDensities() {
        return densities;
    }

    public String getDimensionString() {
        return width +"x"+ height;
    }

    @Override
    public String toString() {
        if (isCustomResolution()) {
            return getDimensionString();
        }

        return alias;
    };

}<|MERGE_RESOLUTION|>--- conflicted
+++ resolved
@@ -50,63 +50,6 @@
     BOOT
 }
 
-<<<<<<< HEAD
-class AndroidSdk implements Serializable {
-
-    private static final long serialVersionUID = 1L;
-
-    /** First version in which "adb connect" supported emulators. */
-    private static final int SDK_TOOLS_EMU_CONNECT = 7;
-
-    /** First version in which snapshots were supported. */
-    private static final int SDK_TOOLS_SNAPSHOTS = 9;
-
-    private final String sdkHome;
-    private boolean usesPlatformTools;
-    private int sdkToolsVersion;
-
-    AndroidSdk(String home) {
-        this.sdkHome = home;
-    }
-
-    boolean hasKnownRoot() {
-        return this.sdkHome != null;
-    }
-
-    String getSdkRoot() {
-        return this.sdkHome;
-    }
-
-    boolean usesPlatformTools() {
-        return this.usesPlatformTools;
-    }
-
-    void setUsesPlatformTools(boolean usesPlatformTools) {
-        this.usesPlatformTools = usesPlatformTools;
-    }
-
-    void setSdkToolsVersion(int version) {
-        this.sdkToolsVersion = version;
-    }
-
-    boolean supportsEmuConnect() {
-        return sdkToolsVersion >= SDK_TOOLS_EMU_CONNECT;
-    }
-
-    boolean supportsSnapshots() {
-        return sdkToolsVersion >= SDK_TOOLS_SNAPSHOTS;
-    }
-
-    @Override
-    public String toString() {
-        return String.format("AndroidSdk[root=%s, tools=%d, platform-tools=%b]",
-                sdkHome, sdkToolsVersion, usesPlatformTools);
-    }
-
-}
-
-=======
->>>>>>> 488813aa
 class AndroidPlatform implements Serializable {
 
     private static final long serialVersionUID = 1L;
