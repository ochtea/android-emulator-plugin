--- conflicted
+++ resolved
@@ -255,12 +255,8 @@
         return new File(getAvdHome(homeDir), getAvdName() +".avd");
     }
 
-<<<<<<< HEAD
-    private File getAvdMetadataFile(final File homeDir) {
-=======
     public File getAvdMetadataFile(boolean isUnix) {
         final File homeDir = getHomeDirectory(isUnix);
->>>>>>> 05ca6d05
         return new File(getAvdHome(homeDir), getAvdName() +".ini");
     }
 
@@ -657,7 +653,7 @@
             new FilePath(avdDirectory).deleteRecursive();
 
             // Delete the metadata file
-            getAvdMetadataFile(homeDir).delete();
+            getAvdMetadataFile(isUnix).delete();
 
             // Success!
             return true;
