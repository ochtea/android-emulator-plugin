--- conflicted
+++ resolved
@@ -1,6 +1,7 @@
 package hudson.plugins.android_emulator;
 
 
+import edu.umd.cs.findbugs.annotations.SuppressFBWarnings;
 import hudson.EnvVars;
 import hudson.Extension;
 import hudson.FilePath;
@@ -29,13 +30,9 @@
 import hudson.util.ForkOutputStream;
 import hudson.util.FormValidation;
 import hudson.util.NullStream;
-<<<<<<< HEAD
+import jenkins.model.ArtifactManager;
 import jenkins.model.Jenkins;
-=======
-import jenkins.model.ArtifactManager;
->>>>>>> 209e84a9
 import jenkins.security.MasterToSlaveCallable;
-import jenkins.util.VirtualFile;
 import net.sf.json.JSONObject;
 import org.apache.commons.io.IOUtils;
 import org.kohsuke.stapler.DataBoundConstructor;
@@ -44,8 +41,7 @@
 import org.kohsuke.stapler.export.Exported;
 import org.kohsuke.stapler.export.ExportedBean;
 
-import edu.umd.cs.findbugs.annotations.SuppressFBWarnings;
-
+import javax.annotation.Nullable;
 import java.io.BufferedReader;
 import java.io.ByteArrayOutputStream;
 import java.io.File;
@@ -459,17 +455,12 @@
         final AdbShellCommands adbShellCmds = SdkCliCommandFactory.getAdbShellCommandForAPILevel(emulatorAPILevel);
 
         // Start dumping logcat to temporary file
-<<<<<<< HEAD
-        final File artifactsDir = build.getArtifactsDir();
         final FilePath workspace = build.getWorkspace();
         if (workspace == null) {
             throw new BuildNodeUnavailableException();
         }
-        final FilePath logcatFile = workspace.createTextTempFile("logcat_", ".log", "", false);
-=======
         final ArtifactManager artifactManager = build.getArtifactManager();
         final FilePath logcatFile = build.getWorkspace().createTextTempFile("logcat_", ".log", "", false);
->>>>>>> 209e84a9
         final OutputStream logcatStream = logcatFile.write();
         final SdkCliCommand adbSetLogCatFormatCmd = adbShellCmds.getSetLogCatFormatToTimeCommand(emu.serial());
         final Proc logWriter = emu.getToolProcStarter(adbSetLogCatFormatCmd)
@@ -534,11 +525,7 @@
                 boolean restarted = emu.sendCommand("avd start");
                 if (!restarted) {
                     log(logger, Messages.EMULATOR_RESUME_FAILED());
-<<<<<<< HEAD
-                    cleanUp(emuConfig, emu, androidSdk, logWriter, logcatFile, logcatStream, artifactsDir);
-=======
-                    cleanUp(emuConfig, emu, logWriter, logcatFile, logcatStream, artifactManager, launcher, listener);
->>>>>>> 209e84a9
+                    cleanUp(emuConfig, emu, androidSdk, logWriter, logcatFile, logcatStream, artifactManager, launcher, listener);
                 }
             } else {
                 log(logger, Messages.SNAPSHOT_CREATION_FAILED());
@@ -582,12 +569,7 @@
             @SuppressWarnings("rawtypes")
             public boolean tearDown(AbstractBuild build, BuildListener listener)
                     throws IOException, InterruptedException {
-<<<<<<< HEAD
-                cleanUp(emuConfig, emu, androidSdk, logWriter, logcatFile, logcatStream, artifactsDir);
-=======
-                cleanUp(emuConfig, emu, logWriter, logcatFile, logcatStream, artifactManager, launcher, listener);
->>>>>>> 209e84a9
-
+                cleanUp(emuConfig, emu, androidSdk, logWriter, logcatFile, logcatStream, artifactManager, launcher, listener);
                 return true;
             }
         };
@@ -622,13 +604,8 @@
      * @param emu The emulator context
      * @param androidSdk The current android SDK
      */
-<<<<<<< HEAD
     private void cleanUp(EmulatorConfig emulatorConfig, AndroidEmulatorContext emu, final AndroidSdk androidSdk) throws IOException, InterruptedException {
-        cleanUp(emulatorConfig, emu, androidSdk, null, null, null, null);
-=======
-    private void cleanUp(EmulatorConfig emulatorConfig, AndroidEmulatorContext emu) throws IOException, InterruptedException {
-        cleanUp(emulatorConfig, emu, null, null, null, null, null, null);
->>>>>>> 209e84a9
+        cleanUp(emulatorConfig, emu, androidSdk, null, null, null, null, null, null);
     }
 
     /**
@@ -643,15 +620,11 @@
      * @param launcher a launcher used by artifactManager to archive the logcatFile.
      * @param listener a listener used by artifactManager to archive the logcatFile.
      */
-<<<<<<< HEAD
-    private void cleanUp(EmulatorConfig emulatorConfig, AndroidEmulatorContext emu, final AndroidSdk androidSdk, Proc logcatProcess,
-            FilePath logcatFile, OutputStream logcatStream, File artifactsDir) throws IOException, InterruptedException {
-=======
-    private void cleanUp(EmulatorConfig emulatorConfig, AndroidEmulatorContext emu,
-           Proc logcatProcess, FilePath logcatFile, OutputStream logcatStream,
-           ArtifactManager artifactManager, Launcher launcher, BuildListener listener)
+    private void cleanUp(EmulatorConfig emulatorConfig, AndroidEmulatorContext emu, AndroidSdk androidSdk,
+                         @Nullable Proc logcatProcess, @Nullable FilePath logcatFile, @Nullable OutputStream logcatStream,
+                         @Nullable ArtifactManager artifactManager, @Nullable Launcher launcher, @Nullable BuildListener listener)
            throws IOException, InterruptedException {
->>>>>>> 209e84a9
+
         // FIXME: Sometimes on Windows neither the emulator.exe nor the adb.exe processes die.
         //        Launcher.kill(EnvVars) does not appear to help either.
         //        This is (a) inconsistent; (b) very annoying.
@@ -687,7 +660,7 @@
             // Archive the logs
             if (logcatFile.length() != 0) {
                 log(emu.logger(), Messages.ARCHIVING_LOG());
-                if (launcher != null && listener != null) {
+                if (artifactManager != null && launcher != null && listener != null) {
                     final FilePath workspace = logcatFile.getParent();
                     final String path = logcatFile.getName();
                     final Map<String, String> artifacts = Collections.singletonMap(path, path);
