package hudson.plugins.android_emulator;


import hudson.EnvVars;
import hudson.Extension;
import hudson.FilePath;
import hudson.Launcher;
import hudson.Proc;
import hudson.Util;
import hudson.Launcher.ProcStarter;
import hudson.matrix.Combination;
import hudson.model.AbstractBuild;
import hudson.model.AbstractProject;
import hudson.model.BuildListener;
import hudson.model.Computer;
import hudson.model.Hudson;
import hudson.model.Node;
import hudson.model.Result;
import hudson.model.TaskListener;
import hudson.plugins.android_emulator.sdk.AndroidSdk;
import hudson.plugins.android_emulator.sdk.Tool;
import hudson.plugins.android_emulator.util.Utils;
import hudson.plugins.android_emulator.util.ValidationResult;
import hudson.remoting.Callable;
import hudson.remoting.Future;
import hudson.tasks.BuildWrapper;
import hudson.tasks.BuildWrapperDescriptor;
import hudson.util.ArgumentListBuilder;
import hudson.util.ForkOutputStream;
import hudson.util.FormValidation;
import hudson.util.NullStream;

import java.io.BufferedReader;
import java.io.ByteArrayOutputStream;
import java.io.File;
import java.io.IOException;
import java.io.InputStreamReader;
import java.io.OutputStream;
import java.io.PrintStream;
import java.io.PrintWriter;
import java.io.Serializable;
import java.io.StringWriter;
import java.net.Socket;
import java.net.SocketException;
import java.util.ArrayList;
import java.util.List;
import java.util.Map;
import java.util.concurrent.ExecutionException;
import java.util.concurrent.TimeUnit;
import java.util.concurrent.TimeoutException;
import java.util.regex.Matcher;
import java.util.regex.Pattern;

import net.sf.json.JSONObject;

import org.jvnet.hudson.plugins.port_allocator.PortAllocationManager;
import org.kohsuke.stapler.DataBoundConstructor;
import org.kohsuke.stapler.QueryParameter;
import org.kohsuke.stapler.StaplerRequest;
import org.kohsuke.stapler.export.Exported;
import org.kohsuke.stapler.export.ExportedBean;

public class AndroidEmulator extends BuildWrapper implements Serializable {

    private static final long serialVersionUID = 1L;

    /** Duration by which the emulator should start being available via adb. */
    private static final int ADB_CONNECT_TIMEOUT_MS = 60 * 1000;

    /** Duration by which emulator booting should normally complete. */
    private static final int BOOT_COMPLETE_TIMEOUT_MS = 120 * 1000;

    /** Interval during which an emulator command should complete. */
    private static final int EMULATOR_COMMAND_TIMEOUT_MS = 60 * 1000;

    /** Interval during which killing a process should complete. */
    private static final int KILL_PROCESS_TIMEOUT_MS = 10 * 1000;

    private DescriptorImpl descriptor;

    // Config properties
    @Exported public final String avdName;
    @Exported public final String osVersion;
    @Exported public final String screenDensity;
    @Exported public final String screenResolution;
    @Exported public final String deviceLocale;
    @Exported public final String sdCardSize;
    @Exported public final boolean wipeData;
    @Exported public final boolean showWindow;
    @Exported public final boolean useSnapshots;
    @Exported public final String commandLineOptions;
    @Exported public final int startupDelay;
    @Exported public final HardwareProperty[] hardwareProperties;

    @DataBoundConstructor
    public AndroidEmulator(String avdName, String osVersion, String screenDensity,
            String screenResolution, String deviceLocale, String sdCardSize, boolean wipeData,
            HardwareProperty[] hardwareProperties, boolean showWindow, boolean useSnapshots,
            String commandLineOptions, int startupDelay) {
        this.avdName = avdName;
        this.osVersion = osVersion;
        this.screenDensity = screenDensity;
        this.screenResolution = screenResolution;
        this.deviceLocale = deviceLocale;
        this.sdCardSize = sdCardSize;
        this.hardwareProperties = hardwareProperties;
        this.wipeData = wipeData;
        this.showWindow = showWindow;
        this.useSnapshots = useSnapshots;
        this.commandLineOptions = commandLineOptions;
        this.startupDelay = Math.abs(startupDelay);
    }

    public boolean getUseNamedEmulator() {
        return avdName != null;
    }

    /**
     * A hash representing the variables that are used to determine which emulator configuration
     * should be started to fulfil the job configuration.
     *
     * @param node The Node on which the emulator would be run.
     * @return A hash representing the emulator configuration for this instance.
     */
    public String getConfigHash(Node node) {
        return getConfigHash(node, null);
    }

    /**
     * A hash representing the variables that are used to determine which emulator configuration
     * should be started to fulfil the job configuration.
     *
     * @param node The Node on which the emulator would be run.
     * @param combination The matrix combination values used to expand emulator config variables.
     * @return A hash representing the emulator configuration for this instance.
     */
    @SuppressWarnings("hiding")
    public String getConfigHash(Node node, Combination combination) {
        EnvVars envVars;
        try {
            envVars = node.toComputer().getEnvironment();
        } catch (Exception e) {
            e.printStackTrace();
            return null;
        }

        // Expand variables using the node's environment and the matrix properties, if any
        String avdName = Utils.expandVariables(envVars, combination, this.avdName);
        String osVersion = Utils.expandVariables(envVars, combination, this.osVersion);
        String screenDensity = Utils.expandVariables(envVars, combination, this.screenDensity);
        String screenResolution = Utils.expandVariables(envVars, combination, this.screenResolution);
        String deviceLocale = Utils.expandVariables(envVars, combination, this.deviceLocale);

        return EmulatorConfig.getAvdName(avdName, osVersion, screenDensity, screenResolution, deviceLocale);
    }

    @Override
    @SuppressWarnings({"hiding", "unchecked"})
    public Environment setUp(AbstractBuild build, final Launcher launcher, BuildListener listener)
            throws IOException, InterruptedException {
        final PrintStream logger = listener.getLogger();
        if (descriptor == null) {
            descriptor = Hudson.getInstance().getDescriptorByType(DescriptorImpl.class);
        }

        // Substitute environment and build variables into config
        final EnvVars envVars = Utils.getEnvironment(build, listener);
        final Map<String, String> buildVars = build.getBuildVariables();

        // Device properties
        String avdName = Utils.expandVariables(envVars, buildVars, this.avdName);
        String osVersion = Utils.expandVariables(envVars, buildVars, this.osVersion);
        String screenDensity = Utils.expandVariables(envVars, buildVars, this.screenDensity);
        String screenResolution = Utils.expandVariables(envVars, buildVars, this.screenResolution);
        String deviceLocale = Utils.expandVariables(envVars, buildVars, this.deviceLocale);
        String sdCardSize = Utils.expandVariables(envVars, buildVars, this.sdCardSize);

        // Expand macros within hardware property values
        final int propCount = hardwareProperties == null ? 0 : hardwareProperties.length;
        HardwareProperty[] expandedProperties = new HardwareProperty[propCount];
        for (int i = 0; i < propCount; i++) {
            HardwareProperty prop = hardwareProperties[i];
            String expandedValue = Utils.expandVariables(envVars, buildVars, prop.value);
            expandedProperties[i] = new HardwareProperty(prop.key, expandedValue);
        }

        // Emulator properties
        String commandLineOptions = Utils.expandVariables(envVars, buildVars, this.commandLineOptions);

        // SDK location
        String androidHome = Utils.expandVariables(envVars, buildVars, descriptor.androidHome);
        androidHome = Utils.discoverAndroidHome(launcher, envVars, androidHome);

        // Despite the nice inline checks and warnings when the user is editing the config,
        // these are not binding, so the user may have saved invalid configuration.
        // Here we check whether or not it's worth proceeding based on the saved values.
        // As config variables aren't yet expanded, this check can't catch all possible errors.
        String configError = isConfigValid(avdName, osVersion, screenDensity, screenResolution,
                deviceLocale, sdCardSize);
        if (configError != null) {
            log(logger, Messages.ERROR_MISCONFIGURED(configError));
            build.setResult(Result.NOT_BUILT);
            return null;
        }

<<<<<<< HEAD
        // Confirm that the required SDK tools are available
=======
        // Build emulator config, ensuring that variables expand to valid SDK values
        EmulatorConfig emuConfig;
        try {
            emuConfig = EmulatorConfig.create(avdName, osVersion, screenDensity,
                screenResolution, deviceLocale, sdCardSize, wipeData, showWindow, useSnapshots,
                commandLineOptions);
        } catch (IllegalArgumentException e) {
            log(logger, Messages.EMULATOR_CONFIGURATION_BAD(e.getLocalizedMessage()));
            build.setResult(Result.NOT_BUILT);
            return null;
        }

        // Confirm that tools are available on PATH
>>>>>>> 488813aa
        AndroidSdk androidSdk = Utils.getAndroidSdk(launcher, androidHome);
        if (androidSdk == null) {
            if (!descriptor.shouldInstallSdk) {
                // Couldn't find an SDK, don't want to install it, give up
                log(logger, Messages.SDK_TOOLS_NOT_FOUND());
                build.setResult(Result.NOT_BUILT);
                return null;
            }

            // Ok, let's download and install the SDK
            log(logger, "No Android SDK found; let's install it automatically...");
            try {
                androidSdk = SdkInstaller.install(launcher, listener);
            } catch (SdkInstallationException e) {
                log(logger, "Android SDK installation failed", e);
                build.setResult(Result.NOT_BUILT);
                return null;
            }
        }

        // Ok, everything looks good.. let's go
        String displayHome = androidSdk.hasKnownRoot() ? androidSdk.getSdkRoot() : Messages.USING_PATH();
        log(logger, Messages.USING_SDK(displayHome));

        return doSetUp(build, launcher, listener, androidSdk, emuConfig, expandedProperties);
    }

    @SuppressWarnings("hiding")
    private Environment doSetUp(final AbstractBuild<?, ?> build, final Launcher launcher,
            final BuildListener listener, final AndroidSdk androidSdk,
            final EmulatorConfig emuConfig, final HardwareProperty[] hardwareProperties)
                throws IOException, InterruptedException {
        final PrintStream logger = listener.getLogger();
        final boolean isUnix = launcher.isUnix();

        // First ensure that emulator exists
        final Computer computer = Computer.currentComputer();
        final boolean emulatorAlreadyExists;
        try {
            Callable<Boolean, AndroidEmulatorException> task = emuConfig.getEmulatorCreationTask(androidSdk, isUnix, listener);
            emulatorAlreadyExists = launcher.getChannel().call(task);
        } catch (EmulatorDiscoveryException ex) {
            log(logger, Messages.CANNOT_START_EMULATOR(ex.getMessage()));
            build.setResult(Result.FAILURE);
            return null;
        } catch (AndroidEmulatorException ex) {
            log(logger, Messages.COULD_NOT_CREATE_EMULATOR(ex.getMessage()));
            build.setResult(Result.NOT_BUILT);
            return null;
        }

        // Update emulator configuration with desired hardware properties
        if (!emuConfig.isNamedEmulator() && hardwareProperties.length != 0) {
            Callable<Void, IOException> task = emuConfig.getEmulatorConfigTask(hardwareProperties, isUnix, listener);
            launcher.getChannel().call(task);
        }

        // Delay start up by the configured amount of time
        final int delaySecs = startupDelay;
        if (delaySecs > 0) {
            log(logger, Messages.DELAYING_START_UP(delaySecs));
            Thread.sleep(delaySecs * 1000);
        }

        // Use the Port Allocator plugin to reserve the two ports we need
        final PortAllocationManager portAllocator = PortAllocationManager.getManager(computer);
        final int userPort = portAllocator.allocateRandom(build, 0);
        final int adbPort = portAllocator.allocateRandom(build, 0);

        // Determine whether we need to create the first snapshot
        final SnapshotState snapshotState;
        if (useSnapshots && androidSdk.supportsSnapshots()) {
            boolean hasSnapshot = emuConfig.hasExistingSnapshot(launcher, androidSdk);
            if (hasSnapshot) {
                // Boot from the existing "jenkins" snapshot
                snapshotState = SnapshotState.BOOT;
            } else {
                // Create an initial "jenkins" snapshot...
                snapshotState = SnapshotState.INITIALISE;
                // ..with a clean start
                emuConfig.setShouldWipeData();
            }
        } else {
            // If snapshots are disabled or not supported, there's nothing to do
            snapshotState = SnapshotState.NONE;
        }

        // Compile complete command for starting emulator
        final String emulatorArgs = emuConfig.getCommandArguments(snapshotState,
                androidSdk.supportsSnapshots(), userPort, adbPort);
        ArgumentListBuilder emulatorCmd = Utils.getToolCommand(androidSdk, isUnix, Tool.EMULATOR, emulatorArgs);

        // Prepare to capture and log emulator standard output
        ByteArrayOutputStream emulatorOutput = new ByteArrayOutputStream();
        ForkOutputStream emulatorLogger = new ForkOutputStream(logger, emulatorOutput);

        // Start emulator process
        if (snapshotState == SnapshotState.BOOT) {
            log(logger, Messages.STARTING_EMULATOR_FROM_SNAPSHOT());
        } else if (snapshotState == SnapshotState.INITIALISE) {
            log(logger, Messages.STARTING_EMULATOR_SNAPSHOT_INIT());
        } else {
            log(logger, Messages.STARTING_EMULATOR());
        }
        if (emulatorAlreadyExists && emuConfig.shouldWipeData()) {
            log(logger, Messages.ERASING_EXISTING_EMULATOR_DATA());
        }
        final long bootTime = System.currentTimeMillis();
        final EnvVars buildEnvironment = build.getEnvironment(TaskListener.NULL);
        final ProcStarter procStarter = launcher.launch().stdout(emulatorLogger).stderr(logger);
        final Proc emulatorProcess = procStarter.envs(buildEnvironment).cmds(emulatorCmd).start();

        // Give the emulator process a chance to initialise
        Thread.sleep(5 * 1000);

        // Check whether a failure was reported on stdout
        if (emulatorOutput.toString().contains("image is used by another emulator")) {
            log(logger, Messages.EMULATOR_ALREADY_IN_USE(emuConfig.getAvdName()));
            return null;
        }

        // Wait for TCP socket to become available
        boolean socket = waitForSocket(launcher, adbPort, ADB_CONNECT_TIMEOUT_MS);
        if (!socket) {
            log(logger, Messages.EMULATOR_DID_NOT_START());
            build.setResult(Result.NOT_BUILT);
            cleanUp(logger, launcher, androidSdk, portAllocator, emulatorProcess, adbPort, userPort);
            return null;
        }

        // As of SDK Tools r12, "emulator" is no longer the main process; it just starts a certain
        // child process depending on the AVD architecture.  Therefore on Windows, checking the
        // status of this original process will not work, as it ends after it has started the child.
        //
        // With the adb socket open we know the correct process is running, so we set this flag to
        // indicate that any methods wanting to check the "emulator" process state should ignore it.
        boolean ignoreProcess = !emulatorProcess.isAlive();

        // Notify adb of our existence
        final String serial;
        final String adbConnectArgs;
        if (androidSdk.supportsEmuConnect()) {
            serial = "emulator-"+ userPort;
            adbConnectArgs = String.format("connect emu:%s,%s", userPort, adbPort);
        } else {
            serial = "localhost:"+ adbPort;
            adbConnectArgs = "connect "+ serial;
        }
        ArgumentListBuilder adbConnectCmd = Utils.getToolCommand(androidSdk, isUnix, Tool.ADB, adbConnectArgs);
        int result = procStarter.cmds(adbConnectCmd).stdout(new NullStream()).start().join();
        if (result != 0) { // adb currently only ever returns 0!
            log(logger, Messages.CANNOT_CONNECT_TO_EMULATOR());
            build.setResult(Result.NOT_BUILT);
            cleanUp(logger, launcher, androidSdk, portAllocator, emulatorProcess, adbPort, userPort);
            return null;
        }

        // Start dumping logs to disk
        final File artifactsDir = build.getArtifactsDir();
        final FilePath logcatFile = build.getWorkspace().createTempFile("logcat_", ".log");
        final OutputStream logcatStream = logcatFile.write();
        final String logcatArgs = String.format("-s %s logcat -v time", serial);
        ArgumentListBuilder logcatCmd = Utils.getToolCommand(androidSdk, isUnix, Tool.ADB, logcatArgs);
        final Proc logWriter = procStarter.cmds(logcatCmd).stdout(logcatStream).stderr(new NullStream()).start();

        // Monitor device for boot completion signal
        log(logger, Messages.WAITING_FOR_BOOT_COMPLETION());
        int bootTimeout = BOOT_COMPLETE_TIMEOUT_MS;
        if (!emulatorAlreadyExists || emuConfig.shouldWipeData() || snapshotState == SnapshotState.INITIALISE) {
            bootTimeout *= 4;
        }
        boolean bootSucceeded = waitForBootCompletion(logger, launcher, androidSdk, emulatorProcess,
                ignoreProcess, serial, adbConnectArgs, bootTimeout);
        if (!bootSucceeded) {
            if ((System.currentTimeMillis() - bootTime) < bootTimeout) {
                log(logger, Messages.EMULATOR_STOPPED_DURING_BOOT());
            } else {
                log(logger, Messages.BOOT_COMPLETION_TIMED_OUT(bootTimeout / 1000));
            }
            build.setResult(Result.NOT_BUILT);
            cleanUp(logger, launcher, androidSdk, portAllocator, emulatorProcess,
                    adbPort, userPort, logWriter, logcatFile, logcatStream, artifactsDir);
            return null;
        }

        // Unlock emulator by pressing the Menu key once, if required.
        // Upon first boot (and when the data is wiped) the emulator is already unlocked
        final long bootDuration = System.currentTimeMillis() - bootTime;
        if (emulatorAlreadyExists && !wipeData && snapshotState != SnapshotState.BOOT) {
            // Even if the emulator has started, we generally need to wait longer before the lock
            // screen is up and ready to accept key presses.
            // The delay here is a function of boot time, i.e. relative to the slowness of the host
            Thread.sleep(bootDuration / 4);

            log(logger, Messages.UNLOCKING_SCREEN());
            final String keyEventArgs = String.format("-s %s shell input keyevent %%d", serial);
            final String menuArgs = String.format(keyEventArgs, 82);
            ArgumentListBuilder menuCmd = Utils.getToolCommand(androidSdk, isUnix, Tool.ADB, menuArgs);
            procStarter.cmds(menuCmd).start().join();

            // If a named emulator already existed, it may not have been booted yet, so the screen
            // wouldn't be locked.  In this case, after pressing Menu, we press Back to compensate
            if (emuConfig.isNamedEmulator()) {
                final String backArgs = String.format(keyEventArgs, 4);
                ArgumentListBuilder backCmd = Utils.getToolCommand(androidSdk, isUnix, Tool.ADB, backArgs);
                procStarter.cmds(backCmd).start().join();
            }
        }

        // Initialise snapshot image, if required
        if (snapshotState == SnapshotState.INITIALISE) {
            // In order to create a clean initial snapshot, give the system some more time to settle
            log(logger, Messages.WAITING_INITIAL_SNAPSHOT());
            Thread.sleep((long) (bootDuration * 0.8));

            // Clear main log before creating snapshot
            final String clearArgs = String.format("-s %s logcat -c", serial);
            ArgumentListBuilder adbCmd = Utils.getToolCommand(androidSdk, isUnix, Tool.ADB, clearArgs);
            procStarter.cmds(adbCmd).start().join();
            final String msg = "Creating snapshot...";
            final String logArgs = String.format("-s %s shell log -p v -t Jenkins '%s'", serial, msg);
            adbCmd = Utils.getToolCommand(androidSdk, isUnix, Tool.ADB, logArgs);
            procStarter.cmds(adbCmd).start().join();

            // Pause execution of the emulator
            boolean stopped = sendEmulatorCommand(launcher, logger, userPort, "avd stop");
            if (stopped) {
                // Attempt snapshot generation
                log(logger, Messages.EMULATOR_PAUSED_SNAPSHOT());
                int creationTimeout = EMULATOR_COMMAND_TIMEOUT_MS * 4;
                boolean success = sendEmulatorCommand(launcher, logger, userPort,
                        "avd snapshot save "+ Constants.SNAPSHOT_NAME, creationTimeout);
                if (!success) {
                    log(logger, Messages.SNAPSHOT_CREATION_FAILED());
                }

                // Restart emulator execution
                boolean restarted = sendEmulatorCommand(launcher, logger, userPort, "avd start");
                if (!restarted) {
                    log(logger, Messages.EMULATOR_RESUME_FAILED());
                    cleanUp(logger, launcher, androidSdk, portAllocator, emulatorProcess,
                            adbPort, userPort, logWriter, logcatFile, logcatStream, artifactsDir);
                }
            } else {
                log(logger, Messages.SNAPSHOT_CREATION_FAILED());
            }
        }

        // Done!
        final long bootCompleteTime = System.currentTimeMillis();
        log(logger, Messages.EMULATOR_IS_READY((bootCompleteTime - bootTime) / 1000));

        // Return wrapped environment
        return new Environment() {
            @Override
            public void buildEnvVars(Map<String, String> env) {
                env.put("ANDROID_SERIAL", serial);
                env.put("ANDROID_AVD_DEVICE", serial);
                env.put("ANDROID_AVD_ADB_PORT", Integer.toString(adbPort));
                env.put("ANDROID_AVD_USER_PORT", Integer.toString(userPort));
                env.put("ANDROID_AVD_NAME", emuConfig.getAvdName());
                if (!emuConfig.isNamedEmulator()) {
                    env.put("ANDROID_AVD_OS", emuConfig.getOsVersion().toString());
                    env.put("ANDROID_AVD_DENSITY", emuConfig.getScreenDensity().toString());
                    env.put("ANDROID_AVD_RESOLUTION", emuConfig.getScreenResolution().toString());
                    env.put("ANDROID_AVD_SKIN", emuConfig.getScreenResolution().getSkinName());
                    env.put("ANDROID_AVD_LOCALE", emuConfig.getDeviceLocale());
                }
            }

            @Override
            @SuppressWarnings("unchecked")
            public boolean tearDown(AbstractBuild build, BuildListener listener)
                    throws IOException, InterruptedException {
                cleanUp(logger, launcher, androidSdk, portAllocator, emulatorProcess,
                        adbPort, userPort, logWriter, logcatFile, logcatStream, artifactsDir);

                return true;
            }
        };
    }

    /** Helper method for writing to the build log in a consistent manner. */
    public synchronized static void log(final PrintStream logger, final String message) {
        log(logger, message, false);
    }

    /** Helper method for writing to the build log in a consistent manner. */
<<<<<<< HEAD
    synchronized static void log(final PrintStream logger, final String message, final Throwable t) {
        log(logger, message, false);
        StringWriter s = new StringWriter();
        t.printStackTrace(new PrintWriter(s));
        log(logger, s.toString(), false);
    }

    /** Helper method for writing to the build log in a consistent manner. */
    synchronized static void log(final PrintStream logger, String message, boolean indent) {
=======
    public synchronized static void log(final PrintStream logger, String message, boolean indent) {
>>>>>>> 488813aa
        if (indent) {
            message = '\t' + message.replace("\n", "\n\t");
        } else {
            logger.print("[android] ");
        }
        logger.println(message);
    }

    /**
     * Called when this wrapper needs to exit, so we need to clean up some processes etc.
     *
     * @param logger The build logger.
     * @param launcher The launcher for the remote node.
     * @param androidSdk The Android SDK being used.
     * @param portAllocator The port allocator used.
     * @param emulatorProcess The Android emulator process.
     * @param adbPort The ADB port used by the emulator.
     * @param userPort The user port used by the emulator.
     */
    private void cleanUp(PrintStream logger, Launcher launcher, AndroidSdk androidSdk,
            PortAllocationManager portAllocator, Proc emulatorProcess, int adbPort, int userPort)
                throws IOException, InterruptedException {
        cleanUp(logger, launcher, androidSdk, portAllocator, emulatorProcess, adbPort, userPort, null, null, null, null);
    }

    /**
     * Called when this wrapper needs to exit, so we need to clean up some processes etc.
     *
     * @param logger The build logger.
     * @param launcher The launcher for the remote node.
     * @param androidSdk The Android SDK being used.
     * @param portAllocator The port allocator used.
     * @param emulatorProcess The Android emulator process.
     * @param adbPort The ADB port used by the emulator.
     * @param userPort The user port used by the emulator.
     * @param logcatProcess The adb logcat process.
     * @param logcatFile The file the logcat output is being written to.
     * @param logcatStream The stream the logcat output is being written to.
     * @param artifactsDir The directory where build artifacts should go.
     */
    private void cleanUp(PrintStream logger, Launcher launcher, AndroidSdk androidSdk,
            PortAllocationManager portAllocator, Proc emulatorProcess, int adbPort,
            int userPort, Proc logcatProcess, FilePath logcatFile,
            OutputStream logcatStream, File artifactsDir)
                throws IOException, InterruptedException {
        // FIXME: Sometimes on Windows neither the emulator.exe nor the adb.exe processes die.
        //        Launcher.kill(EnvVars) does not appear to help either.
        //        This is (a) inconsistent; (b) very annoying.

        // Disconnect emulator from adb
        if (!androidSdk.supportsEmuConnect()) {
            final String args = "disconnect localhost:"+ adbPort;
            ArgumentListBuilder adbDisconnectCmd = Utils.getToolCommand(androidSdk, launcher.isUnix(), Tool.ADB, args);
            final ProcStarter procStarter = launcher.launch().stderr(logger);
            procStarter.cmds(adbDisconnectCmd).stdout(new NullStream()).start().join();
        }

        // Stop emulator process
        log(logger, Messages.STOPPING_EMULATOR());
        boolean killed = sendEmulatorCommand(launcher, logger, userPort, "kill");

        // Ensure the process is dead
        if (!killed && emulatorProcess.isAlive()) {
            // Give up trying to kill it after a few seconds, in case it's deadlocked
            boolean success = Utils.killProcess(emulatorProcess, KILL_PROCESS_TIMEOUT_MS);
            if (!success) {
                log(logger, Messages.EMULATOR_SHUTDOWN_FAILED());
            }
        }

        // Clean up logging process
        if (logcatProcess != null) {
            if (logcatProcess.isAlive()) {
                // This should have stopped when the emulator was,
                // but if not attempt to kill the process manually.
                // First, give it a final chance to finish cleanly.
                Thread.sleep(3 * 1000);
                if (logcatProcess.isAlive()) {
                    Utils.killProcess(logcatProcess, KILL_PROCESS_TIMEOUT_MS);
                }
            }
            try {
                logcatStream.close();
            } catch (Exception ignore) {}

            // Archive the logs
            if (logcatFile.length() != 0) {
                log(logger, Messages.ARCHIVING_LOG());
                logcatFile.copyTo(new FilePath(artifactsDir).child("logcat.txt"));
            }
            logcatFile.delete();
        }

        // Free up the TCP ports
        portAllocator.free(adbPort);
        portAllocator.free(userPort);
    }

    /**
     * Validates this instance's configuration.
     *
     * @return A human-readable error message, or <code>null</code> if the config is valid.
     */
    @SuppressWarnings("hiding")
    private String isConfigValid(String avdName, String osVersion, String screenDensity,
            String screenResolution, String deviceLocale, String sdCardSize) {
        if (getUseNamedEmulator()) {
            ValidationResult result = descriptor.doCheckAvdName(avdName, false);
            if (result.isFatal()) {
                return result.getMessage();
            }
        } else {
            ValidationResult result = descriptor.doCheckOsVersion(osVersion, false);
            if (result.isFatal()) {
                return result.getMessage();
            }
            result = descriptor.doCheckScreenDensity(screenDensity, false);
            if (result.isFatal()) {
                return result.getMessage();
            }
            result = descriptor.doCheckScreenResolution(screenResolution, null, false);
            if (result.isFatal()) {
                return result.getMessage();
            }
            result = descriptor.doCheckDeviceLocale(deviceLocale, false);
            if (result.isFatal()) {
                return result.getMessage();
            }
            result = descriptor.doCheckSdCardSize(sdCardSize, false);
            if (result.isFatal()) {
                return result.getMessage();
            }
        }

        return null;
    }

    /**
     * Waits for a socket on the remote machine's localhost to become available, or times out.
     *
     * @param launcher The launcher for the remote node.
     * @param port The port to try and connect to.
     * @param timeout How long to keep trying (in milliseconds) before giving up.
     * @return <code>true</code> if the socket was available, <code>false</code> if we timed-out.
     */
    private boolean waitForSocket(Launcher launcher, int port, int timeout) {
        try {
            LocalPortOpenTask task = new LocalPortOpenTask(port, timeout);
            return launcher.getChannel().call(task);
        } catch (InterruptedException ex) {
            // Ignore
        } catch (IOException e) {
            // Ignore
        }

        return false;
    }

    /**
     * Checks whether the emulator running on the given port has finished booting yet, or times out.
     *
     * @param logger The build logger.
     * @param launcher The launcher for the remote node.
     * @param androidSdk The Android SDK being used.
     * @param emulatorProcess The Android emulator process.
     * @param ignoreProcess Whether to bypass checking that the process is alive (e.g. on Windows).
     * @param serial The serial of the device to connect to.
     * @param timeout How long to keep trying (in milliseconds) before giving up.
     * @return <code>true</code> if the emulator has booted, <code>false</code> if we timed-out.
     */
    private boolean waitForBootCompletion(final PrintStream logger, final Launcher launcher,
            final AndroidSdk androidSdk, final Proc emulatorProcess, final boolean ignoreProcess,
            final String serial, final String adbConnectArgs, final int timeout) {
        long start = System.currentTimeMillis();
        int sleep = timeout / (int) Math.sqrt(timeout / 1000);

        final String args = String.format("-s %s shell getprop dev.bootcomplete", serial);
        ArgumentListBuilder bootCheckCmd = Utils.getToolCommand(androidSdk, launcher.isUnix(), Tool.ADB, args);
        ArgumentListBuilder connectCmd = Utils.getToolCommand(androidSdk, launcher.isUnix(), Tool.ADB, adbConnectArgs);

        try {
            final long adbTimeout = timeout / 8;
            while (System.currentTimeMillis() < start + timeout && (ignoreProcess || emulatorProcess.isAlive())) {
                ByteArrayOutputStream stream = new ByteArrayOutputStream(4);

                // Run "getprop", timing-out in case adb hangs
                Proc proc = launcher.launch().cmds(bootCheckCmd).stdout(stream).start();
                int retVal = proc.joinWithTimeout(adbTimeout, TimeUnit.MILLISECONDS, launcher.getListener());
                if (retVal == 0) {
	                // If boot is complete, our work here is done
	                String result = stream.toString().trim();
	                if (result.equals("1")) {
	                    return true;
	                }
                }

                // Otherwise continue...
                Thread.sleep(sleep);

                // Ensure the emulator is connected to adb, in case it had crashed
                launcher.launch().cmds(connectCmd).start().joinWithTimeout(1L, TimeUnit.SECONDS, launcher.getListener());
            }
        } catch (InterruptedException ex) {
            log(logger, Messages.INTERRUPTED_DURING_BOOT_COMPLETION());
        } catch (IOException ex) {
            log(logger, Messages.COULD_NOT_CHECK_BOOT_COMPLETION());
            ex.printStackTrace(logger);
        }

        return false;
    }

    /**
     * Sends a user command to the running emulator via its telnet interface.<br>
     * Execution will be cancelled if it takes longer than {@link #EMULATOR_COMMAND_TIMEOUT_MS}.
     *
     * @param logger The build logger.
     * @param launcher The launcher for the remote node.
     * @param port The emulator's telnet port.
     * @param command The command to execute on the emulator's telnet interface.
     * @return Whether sending the command succeeded.
     */
    private boolean sendEmulatorCommand(final Launcher launcher, final PrintStream logger,
            final int port, final String command) {
        return sendEmulatorCommand(launcher, logger, port, command, EMULATOR_COMMAND_TIMEOUT_MS);
    }

    /**
     * Sends a user command to the running emulator via its telnet interface.<br>
     * Execution will be cancelled if it takes longer than {@code timeoutMs}.
     *
     * @param logger The build logger.
     * @param launcher The launcher for the remote node.
     * @param port The emulator's telnet port.
     * @param command The command to execute on the emulator's telnet interface.
     * @param timeoutMs How long to wait (in ms) for the command to complete before cancelling it.
     * @return Whether sending the command succeeded.
     */
    private boolean sendEmulatorCommand(final Launcher launcher, final PrintStream logger,
            final int port, final String command, int timeoutMs) {
        Boolean result = null;
        Future<Boolean> future = null;
        try {
            // Execute the task on the remote machine asynchronously, with a timeout
            EmulatorCommandTask task = new EmulatorCommandTask(port, command);
            future = launcher.getChannel().callAsync(task);
            result = future.get(timeoutMs, TimeUnit.MILLISECONDS);
        } catch (IOException e) {
            // Slave communication failed
            log(logger, Messages.SENDING_COMMAND_FAILED(command, e));
            e.printStackTrace(logger);
        } catch (InterruptedException e) {
            // Ignore; the caller should handle shutdown
        } catch (ExecutionException e) {
            // Exception thrown while trying to execute command
            if (command.equals("kill") && e.getCause() instanceof SocketException) {
                // This is expected: sending "kill" causes the emulator process to kill itself
                result = true;
            } else {
                // Otherwise, it was some generic failure
                log(logger, Messages.SENDING_COMMAND_FAILED(command, e));
                e.printStackTrace(logger);
            }
        } catch (TimeoutException e) {
            // Command execution timed-out
            log(logger, Messages.SENDING_COMMAND_TIMED_OUT(command));
        } finally {
            if (future != null && !future.isDone()) {
                future.cancel(true);
            }
        }


        return Boolean.TRUE.equals(result);
    }

    @Extension(ordinal=-100) // Negative ordinal makes us execute after other wrappers (i.e. Xvnc)
    public static final class DescriptorImpl extends BuildWrapperDescriptor implements Serializable {

        private static final long serialVersionUID = 1L;

        /**
         * The Android SDK home directory.  Can include variables, e.g. <tt>${ANDROID_HOME}</tt>.
         * <p>If <code>null</code>, we will just assume the required commands are on the PATH.</p>
         */
        public String androidHome;

        /** Whether the SDK should be automatically installed where it's not found. */
        @Exported
        public boolean shouldInstallSdk;

        public DescriptorImpl() {
            super(AndroidEmulator.class);
            load();
        }

        @Override
        public String getDisplayName() {
            return Messages.JOB_DESCRIPTION();
        }

        @Override
        public boolean configure(StaplerRequest req, JSONObject json) throws FormException {
            req.bindParameters(this, "android-emulator.");
            save();
            return true;
        }

        @Override
        public BuildWrapper newInstance(StaplerRequest req, JSONObject formData) throws FormException {
            String avdName = null;
            String osVersion = null;
            String screenDensity = null;
            String screenResolution = null;
            String deviceLocale = null;
            String sdCardSize = null;
            List<HardwareProperty> hardware = new ArrayList<HardwareProperty>();
            boolean wipeData = false;
            boolean showWindow = true;
            boolean useSnapshots = false;
            String commandLineOptions = null;
            int startupDelay = 0;

            JSONObject emulatorData = formData.getJSONObject("useNamed");
            String useNamedValue = emulatorData.getString("value");
            if (Boolean.parseBoolean(useNamedValue)) {
                avdName = Util.fixEmptyAndTrim(emulatorData.getString("avdName"));
            } else {
                osVersion = Util.fixEmptyAndTrim(emulatorData.getString("osVersion"));
                screenDensity = Util.fixEmptyAndTrim(emulatorData.getString("screenDensity"));
                screenResolution = Util.fixEmptyAndTrim(emulatorData.getString("screenResolution"));
                deviceLocale = Util.fixEmptyAndTrim(emulatorData.getString("deviceLocale"));
                sdCardSize = Util.fixEmptyAndTrim(emulatorData.getString("sdCardSize"));
                if (sdCardSize != null) {
                    sdCardSize = sdCardSize.toUpperCase().replaceAll("[ B]", "");
                }
                hardware = req.bindJSONToList(HardwareProperty.class, emulatorData.get("hardwareProperties"));
            }
            wipeData = formData.getBoolean("wipeData");
            showWindow = formData.getBoolean("showWindow");
            useSnapshots = formData.getBoolean("useSnapshots");
            commandLineOptions = formData.getString("commandLineOptions");
            try {
                startupDelay = Integer.parseInt(formData.getString("startupDelay"));
            } catch (NumberFormatException e) {}

            return new AndroidEmulator(avdName, osVersion, screenDensity, screenResolution,
                    deviceLocale, sdCardSize, wipeData, hardware.toArray(new HardwareProperty[0]),
                    showWindow, useSnapshots, commandLineOptions, startupDelay);
        }

        @Override
        public String getHelpFile() {
            return "/plugin/android-emulator/help-buildConfig.html";
        }

        @Override
        public boolean isApplicable(AbstractProject<?, ?> item) {
            return true;
        }

        /** Used in config.jelly: Lists the OS versions available. */
        public AndroidPlatform[] getAndroidVersions() {
            return AndroidPlatform.PRESETS;
        }

        /** Used in config.jelly: Lists the screen densities available. */
        public ScreenDensity[] getDeviceDensities() {
            return ScreenDensity.PRESETS;
        }

        /** Used in config.jelly: Lists the screen resolutions available. */
        public ScreenResolution[] getDeviceResolutions() {
            return ScreenResolution.PRESETS;
        }

        /** Used in config.jelly: Lists the locales available. */
        public String[] getEmulatorLocales() {
            return Constants.EMULATOR_LOCALES;
        }

        /** Used in config.jelly: Lists common hardware properties that can be set. */
        public String[] getHardwareProperties() {
            return Constants.HARDWARE_PROPERTIES;
        }

        public FormValidation doCheckAvdName(@QueryParameter String value) {
            return doCheckAvdName(value, true).getFormValidation();
        }

        private ValidationResult doCheckAvdName(String avdName, boolean allowVariables) {
            if (avdName == null || avdName.equals("")) {
                return ValidationResult.error(Messages.AVD_NAME_REQUIRED());
            }
            String regex = Constants.REGEX_AVD_NAME;
            if (allowVariables) {
                regex = "(("+ Constants.REGEX_AVD_NAME +")*("+ Constants.REGEX_VARIABLE +")*)+";
            }
            if (!avdName.matches(regex)) {
                return ValidationResult.error(Messages.INVALID_AVD_NAME());
            }

            return ValidationResult.ok();

        }

        public FormValidation doCheckOsVersion(@QueryParameter String value) {
            return doCheckOsVersion(value, true).getFormValidation();
        }

        private ValidationResult doCheckOsVersion(String osVersion, boolean allowVariables) {
            if (osVersion == null || osVersion.equals("")) {
                return ValidationResult.error(Messages.OS_VERSION_REQUIRED());
            }
            if (!allowVariables && osVersion.matches(Constants.REGEX_VARIABLE)) {
                return ValidationResult.error(Messages.INVALID_OS_VERSION());
            }

            return ValidationResult.ok();
        }

        public FormValidation doCheckScreenDensity(@QueryParameter String value) {
            return doCheckScreenDensity(value, true).getFormValidation();
        }

        private ValidationResult doCheckScreenDensity(String density, boolean allowVariables) {
            if (density == null || density.equals("")) {
                return ValidationResult.error(Messages.SCREEN_DENSITY_REQUIRED());
            }
            String regex = Constants.REGEX_SCREEN_DENSITY;
            if (allowVariables) {
                regex += "|"+ Constants.REGEX_VARIABLE;
            }
            if (!density.matches(regex)) {
                return ValidationResult.error(Messages.SCREEN_DENSITY_NOT_NUMERIC());
            }

            return ValidationResult.ok();
        }

        public FormValidation doCheckScreenResolution(@QueryParameter String value,
                @QueryParameter String density) {
            return doCheckScreenResolution(value, density, true).getFormValidation();
        }

        private ValidationResult doCheckScreenResolution(String resolution, String density,
                boolean allowVariables) {
            if (resolution == null || resolution.equals("")) {
                return ValidationResult.error(Messages.SCREEN_RESOLUTION_REQUIRED());
            }
            String regex = Constants.REGEX_SCREEN_RESOLUTION_FULL;
            if (allowVariables) {
                regex += "|"+ Constants.REGEX_VARIABLE;
            }
            if (!resolution.matches(regex)) {
                return ValidationResult.error(Messages.INVALID_RESOLUTION_FORMAT());
            }

            // Check for shenanigans
            ScreenResolution resolutionValue = ScreenResolution.valueOf(resolution);
            ScreenDensity densityValue = ScreenDensity.valueOf(density);
            if (resolutionValue != null && densityValue != null
                    && !resolutionValue.isCustomResolution() && !densityValue.isCustomDensity()) {
                boolean densityFound = false;
                for (ScreenDensity okDensity : resolutionValue.getApplicableDensities()) {
                    if (okDensity.equals(densityValue)) {
                        densityFound = true;
                        break;
                    }
                }
                if (!densityFound) {
                    return ValidationResult.warning(Messages.SUSPECT_RESOLUTION(resolution, densityValue));
                }
            }

            return ValidationResult.ok();
        }

        public FormValidation doCheckDeviceLocale(@QueryParameter String value) {
            return doCheckDeviceLocale(value, true).getFormValidation();
        }

        private ValidationResult doCheckDeviceLocale(String locale, boolean allowVariables) {
            if (locale == null || locale.equals("")) {
                return ValidationResult.warning(Messages.DEFAULT_LOCALE_WARNING(Constants.DEFAULT_LOCALE));
            }
            String regex = Constants.REGEX_LOCALE;
            if (allowVariables) {
                regex += "|"+ Constants.REGEX_VARIABLE;
            }
            if (!locale.matches(regex)) {
                return ValidationResult.error(Messages.LOCALE_FORMAT_WARNING());
            }

            return ValidationResult.ok();
        }

        public FormValidation doCheckSdCardSize(@QueryParameter String value) {
            return doCheckSdCardSize(value, true).getFormValidation();
        }

        private ValidationResult doCheckSdCardSize(String sdCardSize, boolean allowVariables) {
            if (sdCardSize == null || sdCardSize.equals("")) {
                // No value, no SD card is created
                return ValidationResult.ok();
            }
            String regex = Constants.REGEX_SD_CARD_SIZE;
            if (allowVariables) {
                regex += "|"+ Constants.REGEX_VARIABLE;
            }
            if (!sdCardSize.matches(regex)) {
                return ValidationResult.error(Messages.INVALID_SD_CARD_SIZE());
            }

            // Validate size of SD card: New AVD requires at least 9MB
            Matcher matcher = Pattern.compile(Constants.REGEX_SD_CARD_SIZE).matcher(sdCardSize);
            if (matcher.matches()) {
                long bytes = Long.parseLong(matcher.group(1));
                if (matcher.group(2).toUpperCase().equals("M")) {
                    // Convert to KB
                    bytes *= 1024;
                }
                bytes *= 1024L;
                if (bytes < (9 * 1024 * 1024)) {
                    return ValidationResult.error(Messages.SD_CARD_SIZE_TOO_SMALL());
                }
            }

            return ValidationResult.ok();
        }

        public FormValidation doCheckAndroidHome(@QueryParameter File value) {
            return Utils.validateAndroidHome(value, true).getFormValidation();
        }

    }

    /** Task that will execute a command on the given emulator's console port, then quit. */
    private static final class EmulatorCommandTask implements Callable<Boolean, IOException> {

        private final int port;
        private final String command;

        @SuppressWarnings("hiding")
        EmulatorCommandTask(int port, String command) {
            this.port = port;
            this.command = command;
        }

        @SuppressWarnings("null")
        public Boolean call() throws IOException {
            Socket socket = null;
            BufferedReader in = null;
            PrintWriter out = null;
            try {
                // Connect to the emulator's console port
                socket = new Socket("127.0.0.1", port);
                out = new PrintWriter(socket.getOutputStream());
                in = new BufferedReader(new InputStreamReader(socket.getInputStream()));

                // If we didn't get a banner response, give up
                if (in.readLine() == null) {
                    return false;
                }

                // Send command, then exit the console
                out.write(command);
                out.write("\r\n");
                out.flush();
                out.write("quit\r\n");
                out.flush();

                // Wait for the commands to return a response
                while (in.readLine() != null) {
                    // Ignore
                }
            } finally {
                try {
                    out.close();
                } catch (Exception ignore) {}
                try {
                    in.close();
                } catch (Exception ignore) {}
                try {
                    socket.close();
                } catch (Exception ignore) {}
            }

            return true;
        }

        private static final long serialVersionUID = 1L;
    };

    /** Task that will block until it can either connect to a port on localhost, or it times-out. */
    private static final class LocalPortOpenTask implements Callable<Boolean, InterruptedException> {

        private static final long serialVersionUID = 1L;

        private final int port;
        private final int timeout;

        /**
         * @param port The local TCP port to attempt to connect to.
         * @param timeout How long to keep trying (in milliseconds) before giving up.
         */
        @SuppressWarnings("hiding")
        public LocalPortOpenTask(int port, int timeout) {
            this.port = port;
            this.timeout = timeout;
        }

        public Boolean call() throws InterruptedException {
            final long start = System.currentTimeMillis();

            while (System.currentTimeMillis() < start + timeout) {
                try {
                    Socket socket = new Socket("127.0.0.1", port);
                    socket.getOutputStream();
                    socket.close();
                    return true;
                } catch (IOException ignore) {}

                Thread.sleep(1000);
            }

            return false;
        }
    }

    @ExportedBean
    public static final class HardwareProperty implements Serializable {

        private static final long serialVersionUID = 1L;

        @Exported
        public final String key;

        @Exported
        public final String value;

        @DataBoundConstructor
        @SuppressWarnings("hiding")
        public HardwareProperty(String key, String value) {
            this.key = key;
            this.value = value;
        }

    }

}<|MERGE_RESOLUTION|>--- conflicted
+++ resolved
@@ -203,9 +203,6 @@
             return null;
         }
 
-<<<<<<< HEAD
-        // Confirm that the required SDK tools are available
-=======
         // Build emulator config, ensuring that variables expand to valid SDK values
         EmulatorConfig emuConfig;
         try {
@@ -218,8 +215,7 @@
             return null;
         }
 
-        // Confirm that tools are available on PATH
->>>>>>> 488813aa
+        // Confirm that the required SDK tools are available
         AndroidSdk androidSdk = Utils.getAndroidSdk(launcher, androidHome);
         if (androidSdk == null) {
             if (!descriptor.shouldInstallSdk) {
@@ -508,7 +504,6 @@
     }
 
     /** Helper method for writing to the build log in a consistent manner. */
-<<<<<<< HEAD
     synchronized static void log(final PrintStream logger, final String message, final Throwable t) {
         log(logger, message, false);
         StringWriter s = new StringWriter();
@@ -518,9 +513,6 @@
 
     /** Helper method for writing to the build log in a consistent manner. */
     synchronized static void log(final PrintStream logger, String message, boolean indent) {
-=======
-    public synchronized static void log(final PrintStream logger, String message, boolean indent) {
->>>>>>> 488813aa
         if (indent) {
             message = '\t' + message.replace("\n", "\n\t");
         } else {
